--- conflicted
+++ resolved
@@ -70,12 +70,7 @@
         
         dE = np.zeros_like(self.E)
         seq_len = max(1, self._x_cache.shape[1])
-<<<<<<< HEAD
-        np.add.at(dE, self._x_cache, dh[:, None, :] / seq_len)
-=======
-        g = dh / seq_len  # [B, d]
-        np.add.at(dE, self._x_cache, g[:, None, :])
->>>>>>> 97e62662
+
             
         self.W2 -= lr * dW2; self.b2 -= lr * db2
         self.W1 -= lr * dW1; self.b1 -= lr * db1
