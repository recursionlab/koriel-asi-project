# src/train.py
import os, csv, json, math, numpy as np
from pathlib import Path
from tqdm import tqdm
from .data import load_corpus, make_stream
from .model import TinyByteLM
from .controller import Controller
from .metastate import ShadowCodex
from .presence import presence_certificate
def load_cfg():
    import yaml
    with open("config/rcce.yaml","r",encoding="utf-8") as f:
        return yaml.safe_load(f)
<<<<<<< HEAD
def run(seed=1337, rcce_on=True, out_prefix="ON", lambda_plus=True, return_model=False):
=======
def run(seed=1337, rcce_on=True, out_prefix="ON", lambda_plus=True,
        corpus_dir: str | None = None, dataset: str | None = None):
>>>>>>> 290761f5
    import yaml
    cfg = load_cfg(); cfg["seed_base"]=seed
    np.random.seed(seed)
    logs_dir = Path("logs"); logs_dir.mkdir(exist_ok=True)
    sc = ShadowCodex(logs_dir/f"shadow_codex_{out_prefix}_{seed}.jsonl")
    with open("config/ethics_policy.json","r",encoding="utf-8") as f:
        policy=json.load(f)
    data = load_corpus("conversations-pocket" if corpus_dir is None else corpus_dir, dataset=dataset)
    ctx = cfg["context_len"]; batch = cfg["batch_size"]; steps = cfg["steps"]; warm = cfg["warmup"]
    model = TinyByteLM(ctx=ctx, d=cfg["hidden_dim"], seed=seed)
    ctrl = Controller(cfg, policy, d=cfg["hidden_dim"])
    ctrl.lambda_plus_enabled = bool(lambda_plus)
    metrics = {"t":[], "loss":[], "rc":[], "D":[], "dD":[], "E":[], "ups":[], "T":[], "R":[]}
    last_tokens = np.concatenate(data)[:ctx] if data else np.zeros(ctx, dtype=np.uint8)
    lr = cfg["learn_rate"]
    gen = make_stream(data, ctx, steps, seed)
    for t,(X,y) in enumerate(tqdm(gen, total=steps, disable=True), start=1):
        # Reshape single sequences to batch format
        X = X.reshape(1, -1)
        y = y.reshape(1, -1)
        if rcce_on:
            stat = ctrl.step(model, X, y, t, warm, last_tokens)
            if stat["abort"]:
                sc.append({"t":t,"action":"abort_ethics","loss":stat["loss"]})
                continue
        # Apply lr multiplier for Λ⁺ tau bump
        curr_lr = lr * (ctrl.lr_mul if rcce_on else 1.0)
        loss, hmean, vbar, a = model.step(X,y, lr=curr_lr)
        if not rcce_on:
            # baseline metrics
            from .controller import cos, wasserstein1_proxy, kl
            S = ctrl.symbolic_vec(last_tokens)
            rc = (cfg["rc_weights"][0]*cos(hmean, ctrl.v_prev) if ctrl.v_prev is not None else 0.0
                 + cfg["rc_weights"][1]*math.exp(-wasserstein1_proxy(S, ctrl.S_prev) if ctrl.S_prev is not None else 0.0)
                 + cfg["rc_weights"][2]*cos(vbar, ctrl.Vbar_prev) if ctrl.Vbar_prev is not None else 0.0)/sum(cfg["rc_weights"])
            ctrl.v_prev, ctrl.S_prev, ctrl.Vbar_prev = hmean, S, vbar
            D = kl(a, ctrl.a_prev) if ctrl.a_prev is not None else 0.0
            ctrl.a_prev=a; dD = D - ctrl.D_hist[-1]; ctrl.D_hist.append(D); ctrl.dD_hist.append(dD)
            E = ctrl.E.update(loss); ctrl.rc_hist.append(rc); ups=0
            ctrl.conn_prev = model.W1.copy()
            T,R = 0.0,0.0
        else:
            rc=stat["rc"]; D=stat["D"]; dD=stat["dD"]; E=stat["E"]; ups=stat["ups"]; T=stat["T"]; R=stat["R"]
        
        # Decay lr multiplier after step
        if rcce_on:
            ctrl.lr_mul = 1.0 + (ctrl.lr_mul - 1.0) * float(ctrl.lam.get("decay",0.5))
        metrics["t"].append(t); metrics["loss"].append(loss); metrics["rc"].append(rc)
        metrics["D"].append(D); metrics["dD"].append(dD); metrics["E"].append(E)
        metrics["ups"].append(ups); metrics["T"].append(T); metrics["R"].append(R)
        sc.append({"t":t,"action":"step","params":{"lr":lr},"digests":{},"ethics":ctrl.ethics_viol})
        last_tokens = X[0]
    # write CSV
    csvp = logs_dir/f"metrics_{out_prefix}_{seed}.csv"
    with csvp.open("w",newline="") as f:
        w=csv.writer(f); w.writerow(list(metrics.keys()))
        for i in range(len(metrics["t"])):
            w.writerow([metrics[k][i] for k in metrics.keys()])
    # presence
    ups_rate = sum(metrics["ups"])/max(1,len(metrics["ups"]))
    v_for_xi = ctrl.v_prev if ctrl.v_prev is not None else np.zeros(cfg["hidden_dim"])
    delta_xi = float(np.linalg.norm(v_for_xi - ctrl.xi(v_for_xi)))
    pres, cert = presence_certificate({"E":metrics["E"],"rc":metrics["rc"],"ups_rate":ups_rate}, cfg, ctrl.ethics_viol, [delta_xi])
    if rcce_on and pres:
        pj = {"presence":True, **cert}
        print(json.dumps(pj))
        with open(logs_dir/f"presence_{out_prefix}_{seed}.json","w") as f: json.dump(pj,f)
    elif rcce_on:
        print("INVALID")
    if return_model:
        return metrics, ups_rate, model
    return metrics, ups_rate


def main() -> None:
    import argparse
    parser = argparse.ArgumentParser(description="Train TinyByteLM and optionally benchmark")
    parser.add_argument("--seed", type=int, default=1337)
    parser.add_argument("--rcce-off", action="store_true", help="Disable RCCE controller")
    parser.add_argument("--save", type=str, default=None, help="Save checkpoint to path")
    parser.add_argument("--eval-task", choices=["mmlu", "arc"], default=None)
    parser.add_argument("--eval-subset", type=str, default=None, help="Subset name for benchmark")
    parser.add_argument("--eval-limit", type=int, default=None, help="Limit number of eval examples")
    parser.add_argument("--lambda-plus", action="store_true", help="Enable Lambda+ during training")
    args = parser.parse_args()
    metrics, ups_rate, model = run(seed=args.seed, rcce_on=not args.rcce_off, out_prefix="RUN", lambda_plus=args.lambda_plus, return_model=True)
    if args.save:
        Path(args.save).parent.mkdir(parents=True, exist_ok=True)
        model.save(args.save)
    if args.eval_task:
        if args.eval_task == "mmlu":
            from benchmarks.mmlu import evaluate_mmlu
            acc = evaluate_mmlu(model, subset=args.eval_subset or "abstract_algebra", limit=args.eval_limit)
        else:
            from benchmarks.arc import evaluate_arc
            acc = evaluate_arc(model, dataset=args.eval_subset or "ARC-Easy", limit=args.eval_limit)
        print(json.dumps({"benchmark": args.eval_task, "accuracy": acc}))


if __name__=="__main__":
<<<<<<< HEAD
    main()
=======
    import argparse
    ap = argparse.ArgumentParser()
    ap.add_argument("--corpus-dir", help="Directory of .txt shards to use as corpus")
    ap.add_argument("--dataset", help="HuggingFace dataset name to stream")
    args = ap.parse_args()
    run(corpus_dir=args.corpus_dir, dataset=args.dataset)
>>>>>>> 290761f5
<|MERGE_RESOLUTION|>--- conflicted
+++ resolved
@@ -11,12 +11,6 @@
     import yaml
     with open("config/rcce.yaml","r",encoding="utf-8") as f:
         return yaml.safe_load(f)
-<<<<<<< HEAD
-def run(seed=1337, rcce_on=True, out_prefix="ON", lambda_plus=True, return_model=False):
-=======
-def run(seed=1337, rcce_on=True, out_prefix="ON", lambda_plus=True,
-        corpus_dir: str | None = None, dataset: str | None = None):
->>>>>>> 290761f5
     import yaml
     cfg = load_cfg(); cfg["seed_base"]=seed
     np.random.seed(seed)
@@ -116,14 +110,4 @@
         print(json.dumps({"benchmark": args.eval_task, "accuracy": acc}))
 
 
-if __name__=="__main__":
-<<<<<<< HEAD
-    main()
-=======
-    import argparse
-    ap = argparse.ArgumentParser()
-    ap.add_argument("--corpus-dir", help="Directory of .txt shards to use as corpus")
-    ap.add_argument("--dataset", help="HuggingFace dataset name to stream")
-    args = ap.parse_args()
-    run(corpus_dir=args.corpus_dir, dataset=args.dataset)
->>>>>>> 290761f5
+if __name__=="__main__":