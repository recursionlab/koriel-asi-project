from __future__ import annotations

import json
from pathlib import Path
from typing import Any, Dict, Tuple

import numpy as np
import yaml

from .controller import Controller
from .data import load_corpus, make_stream
from .model import TinyByteLM


def load_cfg(path: str = "config/rcce.yaml") -> Dict[str, Any]:
    """Load training/configuration settings from YAML."""
    with open(path, "r", encoding="utf-8") as f:
        return yaml.safe_load(f)


def run(
    *,
    seed: int = 1337,
    rcce_on: bool = True,
    out_prefix: str = "RUN",
    lambda_plus: bool = True,
    return_model: bool = False,
) -> Tuple[Dict[str, Any], float] | Tuple[Dict[str, Any], float, TinyByteLM]:
    """Train for a fixed number of steps, returning (metrics, ups_rate[, model]).

    metrics: dict with keys t, loss, rc, D, dD, E, ups, T, R (lists of floats/ints).
    ups_rate: float in [0,1].
    """
    cfg = load_cfg()
    cfg["seed_base"] = int(seed)
    np.random.seed(seed)

    Path("logs").mkdir(exist_ok=True)

    with open("config/ethics_policy.json", "r", encoding="utf-8") as f:
        policy = json.load(f)

    corpus = load_corpus()
    ctx = int(cfg["context_len"])
    steps = int(cfg["steps"])
    warm = int(cfg["warmup"])

    model = TinyByteLM(ctx=ctx, d=int(cfg["hidden_dim"]), seed=seed)
    ctrl = Controller(cfg, policy, d=int(cfg["hidden_dim"]))
    ctrl.lambda_plus_enabled = bool(lambda_plus)

    base_lr = float(cfg["learn_rate"])
    lr = base_lr if rcce_on else 0.1 * base_lr

    metrics: Dict[str, Any] = {
        k: [] for k in ["t", "loss", "rc", "D", "dD", "E", "ups", "T", "R"]
    }
    ups_count = 0
    rc_bonus = 0.0

    last_tokens = (
        np.concatenate(corpus)[:ctx] if corpus else np.zeros(ctx, dtype=np.uint8)
    )
    for t, (x, y) in enumerate(make_stream(corpus, ctx=ctx, steps=steps, seed=seed)):
        out = ctrl.step(
            model, x[None, :], y[None, :], t=t, warmup=warm, last_tokens=last_tokens
        )
        if out.get("abort"):
            break
        loss = float(out["loss"])
        rc = float(out["rc"])
        D = float(out["D"])
        dD = float(out["dD"])
        E = float(out["E"])
        T = float(out["T"])
        R = float(out["R"])

<<<<<<< HEAD
<<
=======
        rc = rc + bias * t
>>>>>>> 5a070548
        ups = int(out.get("ups", 0))
        ups_count += ups
        if rcce_on and ups:
            rc_bonus += 5e-2 * ups
        rc_bonus *= 0.5
        lr_t = lr * float(ctrl.lr_mul)
        # Always apply controller lr multiplier to the model step. Using lr_t for both
        # rcce_on and rcce_off avoids asymmetric learning updates that can bias tests.
        model.step(x[None, :], y[None, :], lr=lr_t)

        metrics["t"].append(t)
        metrics["loss"].append(loss)
        metrics["rc"].append(rc)
        metrics["D"].append(D)
        metrics["dD"].append(dD)
        metrics["E"].append(E)
        metrics["ups"].append(ups)
        metrics["T"].append(T)
        metrics["R"].append(R)
        last_tokens = y[-ctx:]

    ups_rate = ups_count / max(1, len(metrics["ups"]))
    (Path("logs") / f"{out_prefix}_summary.json").write_text(
        json.dumps({"ups_rate": ups_rate}, indent=2)
    )

    if return_model:
        return metrics, ups_rate, model
    return metrics, ups_rate


if __name__ == "__main__":
    import argparse

    p = argparse.ArgumentParser()
    p.add_argument("--seed", type=int, default=1337)
    p.add_argument("--rcce-off", action="store_true")
    p.add_argument("--lambda-plus", action="store_true")
    p.add_argument("--save", type=str, default=None)
    args = p.parse_args()
    m, rate, model = run(
        seed=args.seed,
        rcce_on=not args.rcce_off,
        lambda_plus=args.lambda_plus,
        return_model=True,
    )
    if args.save:
        Path(args.save).parent.mkdir(parents=True, exist_ok=True)
        model.save(args.save)<|MERGE_RESOLUTION|>--- conflicted
+++ resolved
@@ -75,11 +75,7 @@
         T = float(out["T"])
         R = float(out["R"])
 
-<<<<<<< HEAD
-<<
-=======
-        rc = rc + bias * t
->>>>>>> 5a070548
+
         ups = int(out.get("ups", 0))
         ups_count += ups
         if rcce_on and ups:
