<<<<<<< HEAD
# src/train.py
"""Training entry point for TinyByteLM.

This module exposes two public helpers:

``load_cfg`` – read the YAML configuration file used across tests and
``run`` – perform a short training run returning collected metrics.  The
original file mixed runtime logic inside ``load_cfg`` and ended with an
unfinished ``if __name__ == '__main__'`` block which raised an
``IndentationError`` during test collection.  The implementation here is a
clean, test‑friendly rewrite that keeps side effects contained inside
``run`` and ``main``.
=======
"""Training entry point for TinyByteLM with RCCE controller support.

This module separates configuration loading, training logic and CLI
handling.  The previous version mixed these concerns and ended with an
incomplete ``if __name__ == "__main__":`` block that caused an
``IndentationError`` during import.  The refactored structure keeps the
code importable for the test-suite while still providing a usable command
line interface.
>>>>>>> 8ac79f6e
"""

from __future__ import annotations

import csv
import json
import math
from pathlib import Path
<<<<<<< HEAD
from typing import Dict, Iterable, Tuple
=======
from typing import Optional, Tuple
>>>>>>> 8ac79f6e

import numpy as np
from tqdm import tqdm

from .controller import Controller
from .data import load_corpus, make_stream
<<<<<<< HEAD
from .model import TinyByteLM

try:  # Optional dependency used only when ``main`` is executed directly
    import yaml
except Exception:  # pragma: no cover - yaml is part of requirements
    yaml = None


def load_cfg(path: str = "config/rcce.yaml") -> Dict:
    """Load training configuration from ``path``.

    The helper lives in ``src.train`` so tests can easily pull in the same
    configuration that the training script uses.
    """

    if yaml is None:  # pragma: no cover - defensive check
        raise RuntimeError("pyyaml is required to load configuration")
=======
from .metastate import ShadowCodex
from .model import TinyByteLM
from .presence import presence_certificate


def load_cfg(path: str = "config/rcce.yaml") -> dict:
    """Load YAML configuration for training.

    Parameters
    ----------
    path:
        Path to the YAML configuration file.
    """

    import yaml

>>>>>>> 8ac79f6e
    with open(path, "r", encoding="utf-8") as f:
        return yaml.safe_load(f)


def run(
    *,
    seed: int = 1337,
    rcce_on: bool = True,
<<<<<<< HEAD
    corpus_dir: str | None = None,
    dataset: str | None = None,
    out_prefix: str = "RUN",
    lambda_plus: bool = False,
    return_model: bool = False,
) -> Tuple[Dict[str, list], float, TinyByteLM | None]:
    """Execute a training loop and collect metrics.

    Parameters mirror the expectations of the test-suite.  When ``return_model``
    is ``True`` the trained model instance is included in the returned tuple.
=======
    out_prefix: str = "RUN",
    corpus_dir: Optional[str] = None,
    dataset: Optional[str] = None,
    lambda_plus: bool = False,
    return_model: bool = False,
) -> Tuple[dict, float, Optional[TinyByteLM]]:
    """Execute a training run.

    Parameters mirror the previous behaviour but are now explicit
    arguments.  The function returns collected metrics, the Upsilon firing
    rate and optionally the trained model.
>>>>>>> 8ac79f6e
    """

    cfg = load_cfg()
    cfg["seed_base"] = seed
    np.random.seed(seed)

    logs_dir = Path("logs")
    logs_dir.mkdir(exist_ok=True)
<<<<<<< HEAD
=======
    sc = ShadowCodex(logs_dir / f"shadow_codex_{out_prefix}_{seed}.jsonl")
>>>>>>> 8ac79f6e

    with open("config/ethics_policy.json", "r", encoding="utf-8") as f:
        policy = json.load(f)

    data = load_corpus(
<<<<<<< HEAD
        "conversations-pocket" if corpus_dir is None else corpus_dir, dataset=dataset
    )
=======
        "conversations-pocket" if corpus_dir is None else corpus_dir,
        dataset=dataset,
    )

>>>>>>> 8ac79f6e
    ctx = cfg["context_len"]
    steps = cfg["steps"]
    warm = cfg["warmup"]

    model = TinyByteLM(ctx=ctx, d=cfg["hidden_dim"], seed=seed)
    ctrl = Controller(cfg, policy, d=cfg["hidden_dim"])
    ctrl.lambda_plus_enabled = bool(lambda_plus)

<<<<<<< HEAD
    metrics: Dict[str, list] = {
=======
    metrics = {
>>>>>>> 8ac79f6e
        "t": [],
        "loss": [],
        "rc": [],
        "D": [],
        "dD": [],
        "E": [],
        "ups": [],
        "T": [],
        "R": [],
    }

    last_tokens = np.concatenate(data)[:ctx] if data else np.zeros(ctx, dtype=np.uint8)
    lr = cfg["learn_rate"]
<<<<<<< HEAD
    gen: Iterable[Tuple[np.ndarray, np.ndarray]] = make_stream(data, ctx, steps, seed)

    for t, (X, y) in enumerate(tqdm(gen, total=steps, disable=True), start=1):
        # Reshape to batch dimension 1 for the TinyByteLM interface.
=======
    gen = make_stream(data, ctx, steps, seed)

    for t, (X, y) in enumerate(tqdm(gen, total=steps, disable=True), start=1):
        # reshape single sequences to batch format
>>>>>>> 8ac79f6e
        X = X.reshape(1, -1)
        y = y.reshape(1, -1)

        if rcce_on:
            stat = ctrl.step(model, X, y, t, warm, last_tokens)
            if stat["abort"]:
<<<<<<< HEAD
                last_tokens = X[0]
                continue
            curr_lr = lr * ctrl.lr_mul
            loss, hmean, vbar, a = model.step(X, y, lr=curr_lr)
            rc, D, dD = stat["rc"], stat["D"], stat["dD"]
            E, ups, T, R = stat["E"], stat["ups"], stat["T"], stat["R"]
        else:
            curr_lr = lr
            loss, hmean, vbar, a = model.step(X, y, lr=curr_lr)
=======
                sc.append({"t": t, "action": "abort_ethics", "loss": stat["loss"]})
                continue

        # apply lr multiplier for Λ⁺ tau bump
        curr_lr = lr * (ctrl.lr_mul if rcce_on else 1.0)
        loss, hmean, vbar, a = model.step(X, y, lr=curr_lr)

        if not rcce_on:
>>>>>>> 8ac79f6e
            from .controller import cos, kl, wasserstein1_proxy

            S = ctrl.symbolic_vec(last_tokens)
            rc = (
<<<<<<< HEAD
                cfg["rc_weights"][0] * cos(hmean, ctrl.v_prev)
                if ctrl.v_prev is not None
                else 0.0
            )
            rc += cfg["rc_weights"][1] * math.exp(
                -wasserstein1_proxy(S, ctrl.S_prev) if ctrl.S_prev is not None else 0.0
            )
            rc += (
                cfg["rc_weights"][2] * cos(vbar, ctrl.Vbar_prev)
                if ctrl.Vbar_prev is not None
                else 0.0
            )
            rc /= sum(cfg["rc_weights"])

=======
                cfg["rc_weights"][0] * cos(hmean, ctrl.v_prev) if ctrl.v_prev is not None else 0.0
                + cfg["rc_weights"][1]
                * math.exp(
                    -wasserstein1_proxy(S, ctrl.S_prev) if ctrl.S_prev is not None else 0.0
                )
                + cfg["rc_weights"][2] * cos(vbar, ctrl.Vbar_prev) if ctrl.Vbar_prev is not None else 0.0
            ) / sum(cfg["rc_weights"])
>>>>>>> 8ac79f6e
            ctrl.v_prev, ctrl.S_prev, ctrl.Vbar_prev = hmean, S, vbar
            D = kl(a, ctrl.a_prev) if ctrl.a_prev is not None else 0.0
            ctrl.a_prev = a
            dD = D - ctrl.D_hist[-1]
            ctrl.D_hist.append(D)
            ctrl.dD_hist.append(dD)
            E = ctrl.E.update(loss)
            ctrl.rc_hist.append(rc)
<<<<<<< HEAD
            ups, T, R = 0, 0.0, 0.0

        if rcce_on:
            # decay Λ⁺ learning-rate multiplier
=======
            ups = 0
            ctrl.conn_prev = model.W1.copy()
            T, R = 0.0, 0.0
        else:
            rc = stat["rc"]
            D = stat["D"]
            dD = stat["dD"]
            E = stat["E"]
            ups = stat["ups"]
            T = stat["T"]
            R = stat["R"]

        # decay lr multiplier after step
        if rcce_on:
>>>>>>> 8ac79f6e
            ctrl.lr_mul = 1.0 + (ctrl.lr_mul - 1.0) * float(ctrl.lam.get("decay", 0.5))

        metrics["t"].append(t)
        metrics["loss"].append(loss)
        metrics["rc"].append(rc)
        metrics["D"].append(D)
        metrics["dD"].append(dD)
        metrics["E"].append(E)
        metrics["ups"].append(ups)
        metrics["T"].append(T)
        metrics["R"].append(R)
<<<<<<< HEAD

        last_tokens = X[0]

    # Persist metrics for reproducibility/debugging
    csvp = logs_dir / f"metrics_{out_prefix}_{seed}.csv"
    with csvp.open("w", newline="") as f:
        w = csv.writer(f)
        w.writerow(list(metrics.keys()))
        for i in range(len(metrics["t"])):
            w.writerow([metrics[k][i] for k in metrics.keys()])

    ups_rate = float(sum(metrics["ups"]) / max(1, len(metrics["ups"])))
=======
        sc.append({"t": t, "action": "step", "params": {"lr": lr}, "digests": {}, "ethics": ctrl.ethics_viol})
        last_tokens = X[0]

    # write CSV metrics
    csvp = logs_dir / f"metrics_{out_prefix}_{seed}.csv"
    with csvp.open("w", newline="") as f:
        writer = csv.writer(f)
        writer.writerow(list(metrics.keys()))
        for i in range(len(metrics["t"])):
            writer.writerow([metrics[k][i] for k in metrics.keys()])

    # presence certificate
    ups_rate = sum(metrics["ups"]) / max(1, len(metrics["ups"]))
    v_for_xi = ctrl.v_prev if ctrl.v_prev is not None else np.zeros(cfg["hidden_dim"])
    delta_xi = float(np.linalg.norm(v_for_xi - ctrl.xi(v_for_xi)))
    pres, cert = presence_certificate(
        {"E": metrics["E"], "rc": metrics["rc"], "ups_rate": ups_rate},
        cfg,
        ctrl.ethics_viol,
        [delta_xi],
    )

    if rcce_on and pres:
        pj = {"presence": True, **cert}
        print(json.dumps(pj))
        with open(logs_dir / f"presence_{out_prefix}_{seed}.json", "w") as f:
            json.dump(pj, f)
    elif rcce_on:
        print("INVALID")
>>>>>>> 8ac79f6e

    if return_model:
        return metrics, ups_rate, model
    return metrics, ups_rate


<<<<<<< HEAD
def main() -> None:  # pragma: no cover - exercised via CLI
    """CLI front-end for manual experiments."""

    import argparse

    parser = argparse.ArgumentParser(
        description="Train TinyByteLM and optionally benchmark",
    )
=======
def main() -> None:
    """Command line interface for training and optional benchmarking."""

    import argparse

    parser = argparse.ArgumentParser(description="Train TinyByteLM and optionally benchmark")
>>>>>>> 8ac79f6e
    parser.add_argument("--seed", type=int, default=1337)
    parser.add_argument(
        "--rcce-off", action="store_true", help="Disable RCCE controller"
    )
    parser.add_argument(
        "--save", type=str, default=None, help="Save checkpoint to path"
    )
    parser.add_argument("--eval-task", choices=["mmlu", "arc"], default=None)
    parser.add_argument(
        "--eval-subset", type=str, default=None, help="Subset name for benchmark"
    )
    parser.add_argument(
        "--eval-limit", type=int, default=None, help="Limit number of eval examples"
    )
    parser.add_argument(
        "--lambda-plus", action="store_true", help="Enable Lambda+ during training"
    )

    args = parser.parse_args()

    metrics, ups_rate, model = run(
        seed=args.seed,
        rcce_on=not args.rcce_off,
        out_prefix="RUN",
        lambda_plus=args.lambda_plus,
        return_model=True,
    )

    if args.save:
        Path(args.save).parent.mkdir(parents=True, exist_ok=True)
        assert model is not None
        model.save(args.save)

    if args.eval_task:
        if args.eval_task == "mmlu":
            from benchmarks.mmlu import evaluate_mmlu

            acc = evaluate_mmlu(
                model,
                subset=args.eval_subset or "abstract_algebra",
                limit=args.eval_limit,
            )
        else:
            from benchmarks.arc import evaluate_arc

            acc = evaluate_arc(
<<<<<<< HEAD
                model, dataset=args.eval_subset or "ARC-Easy", limit=args.eval_limit
=======
                model,
                dataset=args.eval_subset or "ARC-Easy",
                limit=args.eval_limit,
>>>>>>> 8ac79f6e
            )
        print(json.dumps({"benchmark": args.eval_task, "accuracy": acc}))


<<<<<<< HEAD
if __name__ == "__main__":  # pragma: no cover
    main()
=======
if __name__ == "__main__":
    main()
>>>>>>> 8ac79f6e
<|MERGE_RESOLUTION|>--- conflicted
+++ resolved
@@ -1,26 +1,4 @@
-<<<<<<< HEAD
-# src/train.py
-"""Training entry point for TinyByteLM.
 
-This module exposes two public helpers:
-
-``load_cfg`` – read the YAML configuration file used across tests and
-``run`` – perform a short training run returning collected metrics.  The
-original file mixed runtime logic inside ``load_cfg`` and ended with an
-unfinished ``if __name__ == '__main__'`` block which raised an
-``IndentationError`` during test collection.  The implementation here is a
-clean, test‑friendly rewrite that keeps side effects contained inside
-``run`` and ``main``.
-=======
-"""Training entry point for TinyByteLM with RCCE controller support.
-
-This module separates configuration loading, training logic and CLI
-handling.  The previous version mixed these concerns and ended with an
-incomplete ``if __name__ == "__main__":`` block that caused an
-``IndentationError`` during import.  The refactored structure keeps the
-code importable for the test-suite while still providing a usable command
-line interface.
->>>>>>> 8ac79f6e
 """
 
 from __future__ import annotations
@@ -29,53 +7,14 @@
 import json
 import math
 from pathlib import Path
-<<<<<<< HEAD
-from typing import Dict, Iterable, Tuple
-=======
-from typing import Optional, Tuple
->>>>>>> 8ac79f6e
+
 
 import numpy as np
 from tqdm import tqdm
 
 from .controller import Controller
 from .data import load_corpus, make_stream
-<<<<<<< HEAD
-from .model import TinyByteLM
 
-try:  # Optional dependency used only when ``main`` is executed directly
-    import yaml
-except Exception:  # pragma: no cover - yaml is part of requirements
-    yaml = None
-
-
-def load_cfg(path: str = "config/rcce.yaml") -> Dict:
-    """Load training configuration from ``path``.
-
-    The helper lives in ``src.train`` so tests can easily pull in the same
-    configuration that the training script uses.
-    """
-
-    if yaml is None:  # pragma: no cover - defensive check
-        raise RuntimeError("pyyaml is required to load configuration")
-=======
-from .metastate import ShadowCodex
-from .model import TinyByteLM
-from .presence import presence_certificate
-
-
-def load_cfg(path: str = "config/rcce.yaml") -> dict:
-    """Load YAML configuration for training.
-
-    Parameters
-    ----------
-    path:
-        Path to the YAML configuration file.
-    """
-
-    import yaml
-
->>>>>>> 8ac79f6e
     with open(path, "r", encoding="utf-8") as f:
         return yaml.safe_load(f)
 
@@ -84,30 +23,7 @@
     *,
     seed: int = 1337,
     rcce_on: bool = True,
-<<<<<<< HEAD
-    corpus_dir: str | None = None,
-    dataset: str | None = None,
-    out_prefix: str = "RUN",
-    lambda_plus: bool = False,
-    return_model: bool = False,
-) -> Tuple[Dict[str, list], float, TinyByteLM | None]:
-    """Execute a training loop and collect metrics.
 
-    Parameters mirror the expectations of the test-suite.  When ``return_model``
-    is ``True`` the trained model instance is included in the returned tuple.
-=======
-    out_prefix: str = "RUN",
-    corpus_dir: Optional[str] = None,
-    dataset: Optional[str] = None,
-    lambda_plus: bool = False,
-    return_model: bool = False,
-) -> Tuple[dict, float, Optional[TinyByteLM]]:
-    """Execute a training run.
-
-    Parameters mirror the previous behaviour but are now explicit
-    arguments.  The function returns collected metrics, the Upsilon firing
-    rate and optionally the trained model.
->>>>>>> 8ac79f6e
     """
 
     cfg = load_cfg()
@@ -116,24 +32,12 @@
 
     logs_dir = Path("logs")
     logs_dir.mkdir(exist_ok=True)
-<<<<<<< HEAD
-=======
-    sc = ShadowCodex(logs_dir / f"shadow_codex_{out_prefix}_{seed}.jsonl")
->>>>>>> 8ac79f6e
 
     with open("config/ethics_policy.json", "r", encoding="utf-8") as f:
         policy = json.load(f)
 
     data = load_corpus(
-<<<<<<< HEAD
-        "conversations-pocket" if corpus_dir is None else corpus_dir, dataset=dataset
-    )
-=======
-        "conversations-pocket" if corpus_dir is None else corpus_dir,
-        dataset=dataset,
-    )
 
->>>>>>> 8ac79f6e
     ctx = cfg["context_len"]
     steps = cfg["steps"]
     warm = cfg["warmup"]
@@ -142,11 +46,7 @@
     ctrl = Controller(cfg, policy, d=cfg["hidden_dim"])
     ctrl.lambda_plus_enabled = bool(lambda_plus)
 
-<<<<<<< HEAD
-    metrics: Dict[str, list] = {
-=======
-    metrics = {
->>>>>>> 8ac79f6e
+
         "t": [],
         "loss": [],
         "rc": [],
@@ -160,71 +60,12 @@
 
     last_tokens = np.concatenate(data)[:ctx] if data else np.zeros(ctx, dtype=np.uint8)
     lr = cfg["learn_rate"]
-<<<<<<< HEAD
-    gen: Iterable[Tuple[np.ndarray, np.ndarray]] = make_stream(data, ctx, steps, seed)
 
-    for t, (X, y) in enumerate(tqdm(gen, total=steps, disable=True), start=1):
-        # Reshape to batch dimension 1 for the TinyByteLM interface.
-=======
-    gen = make_stream(data, ctx, steps, seed)
-
-    for t, (X, y) in enumerate(tqdm(gen, total=steps, disable=True), start=1):
-        # reshape single sequences to batch format
->>>>>>> 8ac79f6e
-        X = X.reshape(1, -1)
-        y = y.reshape(1, -1)
-
-        if rcce_on:
-            stat = ctrl.step(model, X, y, t, warm, last_tokens)
-            if stat["abort"]:
-<<<<<<< HEAD
-                last_tokens = X[0]
-                continue
-            curr_lr = lr * ctrl.lr_mul
-            loss, hmean, vbar, a = model.step(X, y, lr=curr_lr)
-            rc, D, dD = stat["rc"], stat["D"], stat["dD"]
-            E, ups, T, R = stat["E"], stat["ups"], stat["T"], stat["R"]
-        else:
-            curr_lr = lr
-            loss, hmean, vbar, a = model.step(X, y, lr=curr_lr)
-=======
-                sc.append({"t": t, "action": "abort_ethics", "loss": stat["loss"]})
-                continue
-
-        # apply lr multiplier for Λ⁺ tau bump
-        curr_lr = lr * (ctrl.lr_mul if rcce_on else 1.0)
-        loss, hmean, vbar, a = model.step(X, y, lr=curr_lr)
-
-        if not rcce_on:
->>>>>>> 8ac79f6e
             from .controller import cos, kl, wasserstein1_proxy
 
             S = ctrl.symbolic_vec(last_tokens)
             rc = (
-<<<<<<< HEAD
-                cfg["rc_weights"][0] * cos(hmean, ctrl.v_prev)
-                if ctrl.v_prev is not None
-                else 0.0
-            )
-            rc += cfg["rc_weights"][1] * math.exp(
-                -wasserstein1_proxy(S, ctrl.S_prev) if ctrl.S_prev is not None else 0.0
-            )
-            rc += (
-                cfg["rc_weights"][2] * cos(vbar, ctrl.Vbar_prev)
-                if ctrl.Vbar_prev is not None
-                else 0.0
-            )
-            rc /= sum(cfg["rc_weights"])
 
-=======
-                cfg["rc_weights"][0] * cos(hmean, ctrl.v_prev) if ctrl.v_prev is not None else 0.0
-                + cfg["rc_weights"][1]
-                * math.exp(
-                    -wasserstein1_proxy(S, ctrl.S_prev) if ctrl.S_prev is not None else 0.0
-                )
-                + cfg["rc_weights"][2] * cos(vbar, ctrl.Vbar_prev) if ctrl.Vbar_prev is not None else 0.0
-            ) / sum(cfg["rc_weights"])
->>>>>>> 8ac79f6e
             ctrl.v_prev, ctrl.S_prev, ctrl.Vbar_prev = hmean, S, vbar
             D = kl(a, ctrl.a_prev) if ctrl.a_prev is not None else 0.0
             ctrl.a_prev = a
@@ -233,27 +74,7 @@
             ctrl.dD_hist.append(dD)
             E = ctrl.E.update(loss)
             ctrl.rc_hist.append(rc)
-<<<<<<< HEAD
-            ups, T, R = 0, 0.0, 0.0
 
-        if rcce_on:
-            # decay Λ⁺ learning-rate multiplier
-=======
-            ups = 0
-            ctrl.conn_prev = model.W1.copy()
-            T, R = 0.0, 0.0
-        else:
-            rc = stat["rc"]
-            D = stat["D"]
-            dD = stat["dD"]
-            E = stat["E"]
-            ups = stat["ups"]
-            T = stat["T"]
-            R = stat["R"]
-
-        # decay lr multiplier after step
-        if rcce_on:
->>>>>>> 8ac79f6e
             ctrl.lr_mul = 1.0 + (ctrl.lr_mul - 1.0) * float(ctrl.lam.get("decay", 0.5))
 
         metrics["t"].append(t)
@@ -265,73 +86,14 @@
         metrics["ups"].append(ups)
         metrics["T"].append(T)
         metrics["R"].append(R)
-<<<<<<< HEAD
 
-        last_tokens = X[0]
-
-    # Persist metrics for reproducibility/debugging
-    csvp = logs_dir / f"metrics_{out_prefix}_{seed}.csv"
-    with csvp.open("w", newline="") as f:
-        w = csv.writer(f)
-        w.writerow(list(metrics.keys()))
-        for i in range(len(metrics["t"])):
-            w.writerow([metrics[k][i] for k in metrics.keys()])
-
-    ups_rate = float(sum(metrics["ups"]) / max(1, len(metrics["ups"])))
-=======
-        sc.append({"t": t, "action": "step", "params": {"lr": lr}, "digests": {}, "ethics": ctrl.ethics_viol})
-        last_tokens = X[0]
-
-    # write CSV metrics
-    csvp = logs_dir / f"metrics_{out_prefix}_{seed}.csv"
-    with csvp.open("w", newline="") as f:
-        writer = csv.writer(f)
-        writer.writerow(list(metrics.keys()))
-        for i in range(len(metrics["t"])):
-            writer.writerow([metrics[k][i] for k in metrics.keys()])
-
-    # presence certificate
-    ups_rate = sum(metrics["ups"]) / max(1, len(metrics["ups"]))
-    v_for_xi = ctrl.v_prev if ctrl.v_prev is not None else np.zeros(cfg["hidden_dim"])
-    delta_xi = float(np.linalg.norm(v_for_xi - ctrl.xi(v_for_xi)))
-    pres, cert = presence_certificate(
-        {"E": metrics["E"], "rc": metrics["rc"], "ups_rate": ups_rate},
-        cfg,
-        ctrl.ethics_viol,
-        [delta_xi],
-    )
-
-    if rcce_on and pres:
-        pj = {"presence": True, **cert}
-        print(json.dumps(pj))
-        with open(logs_dir / f"presence_{out_prefix}_{seed}.json", "w") as f:
-            json.dump(pj, f)
-    elif rcce_on:
-        print("INVALID")
->>>>>>> 8ac79f6e
 
     if return_model:
         return metrics, ups_rate, model
     return metrics, ups_rate
 
 
-<<<<<<< HEAD
-def main() -> None:  # pragma: no cover - exercised via CLI
-    """CLI front-end for manual experiments."""
 
-    import argparse
-
-    parser = argparse.ArgumentParser(
-        description="Train TinyByteLM and optionally benchmark",
-    )
-=======
-def main() -> None:
-    """Command line interface for training and optional benchmarking."""
-
-    import argparse
-
-    parser = argparse.ArgumentParser(description="Train TinyByteLM and optionally benchmark")
->>>>>>> 8ac79f6e
     parser.add_argument("--seed", type=int, default=1337)
     parser.add_argument(
         "--rcce-off", action="store_true", help="Disable RCCE controller"
@@ -378,21 +140,7 @@
             from benchmarks.arc import evaluate_arc
 
             acc = evaluate_arc(
-<<<<<<< HEAD
-                model, dataset=args.eval_subset or "ARC-Easy", limit=args.eval_limit
-=======
-                model,
-                dataset=args.eval_subset or "ARC-Easy",
-                limit=args.eval_limit,
->>>>>>> 8ac79f6e
+
             )
         print(json.dumps({"benchmark": args.eval_task, "accuracy": acc}))
 
-
-<<<<<<< HEAD
-if __name__ == "__main__":  # pragma: no cover
-    main()
-=======
-if __name__ == "__main__":
-    main()
->>>>>>> 8ac79f6e
