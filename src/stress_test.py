--- conflicted
+++ resolved
@@ -1,19 +1,6 @@
 # src/stress_test.py
 import json
-<<<<<<< HEAD
-import time
-
-import numpy as np
-
-from .dec import curvature_comm_norm, d2_norm, torsion_norm
-from .model import TinyByteLM
-
-=======
-from pathlib import Path
-from .data import load_corpus, make_stream, bigram_features
-from .model import TinyByteLM
-from .dec import d2_norm, torsion_norm, curvature_comm_norm
->>>>>>> 8ac79f6e
+
 
 class AdaptiveStressTester:
     def __init__(self, base_config):
