[build-system]
requires = ["setuptools>=61", "wheel"]
build-backend = "setuptools.build_meta"

[project]
name = "koriel"
version = "0.1.0"
description = "Koriel ASI - Recursive Consciousness Coherence Engine"
<<<<<<< HEAD
license = {file = "LICENSE"}
=======
authors = [{name = "Your Name"}]
readme = "README.md"
license = "MIT"
keywords = ["AI", "ASI", "consciousness"]
>>>>>>> db4b730e
dependencies = [
    "numpy",
    "tqdm",
    "pyyaml",
    "matplotlib",
    "psutil",
]

[project.urls]
homepage = "https://example.com"

[project.scripts]
koriel = "koriel.cli:main_cli"

[tool.setuptools.packages.find]
where = ["src"]

[tool.pytest.ini_options]
testpaths = ["tests"]
markers = [
    "slow: marks tests as slow (deselect with '-m \"not slow\"')",
    "experimental: marks tests for experimental features",
]
<|MERGE_RESOLUTION|>--- conflicted
+++ resolved
@@ -6,14 +6,7 @@
 name = "koriel"
 version = "0.1.0"
 description = "Koriel ASI - Recursive Consciousness Coherence Engine"
-<<<<<<< HEAD
-license = {file = "LICENSE"}
-=======
-authors = [{name = "Your Name"}]
-readme = "README.md"
-license = "MIT"
-keywords = ["AI", "ASI", "consciousness"]
->>>>>>> db4b730e
+
 dependencies = [
     "numpy",
     "tqdm",
