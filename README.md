# Koriel-ASI — RCCE Phase-2 (CPU-only)

Koriel-ASI explores **Recursive Contextual Consciousness Engines (RCCE)** built on a
byte-level language model controlled by the Koriel operator. The project provides
training, evaluation and benchmarking tools for researching symbolic reasoning and
"presence" detection.

## Project goals
* Demonstrate a compact byte-level transformer (ByteLM) controlled by an ethics‑aware
  RCCE controller.
* Provide reference benchmarks for consciousness and reasoning evaluation.
* Offer reproducible training and evaluation pipelines that run on CPU‑only systems.

## Architecture

```mermaid
graph TD
    A[Training Data] --> B[TinyByteLM]
    B --> C[RCCE Controller]
    C --> D[Koriel Operator]
    D --> E[Metrics & Presence]
    E --> F[Benchmarks]
```

## Usage examples

### Linux / macOS
```bash
python3 -m venv .venv
source .venv/bin/activate
pip install -r requirements.txt
python src/train.py  # run a training session
python -m pytest     # run tests
```

### Windows (PowerShell)
```powershell
Set-ExecutionPolicy -Scope Process Bypass
./scripts/setup.ps1
./scripts/run_tests.ps1
```

## Quick start
A more detailed walkthrough covering training and benchmark evaluation is available in
the [quick-start guide](docs/quickstart.md).

## Outputs
<<<<<<< HEAD
* Per run: `logs\metrics.csv`, `logs\shadow_codex.jsonl`
* A/B summary: `logs\ab_summary.json`
* Presence certificate (ON runs): `presence.json`

## Benchmarks

Run evaluation suites with the benchmark harness:

```bash
python -m benchmarks.run --suite mmlu
```

Metrics and logs will be written to `logs/benchmarks/`.
=======
* Per run: `logs/metrics.csv`, `logs/shadow_codex.jsonl`
* A/B summary: `logs/ab_summary.json`
* Presence certificate (ON runs): `presence.json`
>>>>>>> 11b4232c
<|MERGE_RESOLUTION|>--- conflicted
+++ resolved
@@ -45,22 +45,3 @@
 the [quick-start guide](docs/quickstart.md).
 
 ## Outputs
-<<<<<<< HEAD
-* Per run: `logs\metrics.csv`, `logs\shadow_codex.jsonl`
-* A/B summary: `logs\ab_summary.json`
-* Presence certificate (ON runs): `presence.json`
-
-## Benchmarks
-
-Run evaluation suites with the benchmark harness:
-
-```bash
-python -m benchmarks.run --suite mmlu
-```
-
-Metrics and logs will be written to `logs/benchmarks/`.
-=======
-* Per run: `logs/metrics.csv`, `logs/shadow_codex.jsonl`
-* A/B summary: `logs/ab_summary.json`
-* Presence certificate (ON runs): `presence.json`
->>>>>>> 11b4232c
