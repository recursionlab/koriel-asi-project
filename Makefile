<<<<<<< HEAD
.PHONY: bundle setup test benchmark lint clean install dev-install run-dry experiment-dry sitrep apply-updates validate-updates chat-smoke
=======
.PHONY: bundle setup test benchmark lint clean install dev-install run-dry experiment-dry apply-updates validate-updates
>>>>>>> a7d50650

# Development setup
setup:
	bash scripts/setup.sh

install:
	pip install -e .

dev-install:
	pip install -e .
	pip install pytest ruff

# Code quality
lint:
	ruff check src/ tests/
	ruff format --check src/ tests/

format:
	ruff format src/ tests/

# Testing
test:
	pytest tests/ -v -m "not slow"

test-all:
	pytest tests/ -v

test-slow:
	pytest tests/ -v -m "slow"

# Running
run-dry:
	python koriel-run run --dry-run

run-quick:
	python koriel-run run --config configs/quick_test.yaml

# Experiments (with safety)
experiment-dry:
	python koriel-run experiment --name brutal_consciousness_validation --allow-experiments --dry-run

experiment-list:
	find experiments/ -name "*.py" -exec basename {} .py \;

# Maintenance
clean:
	find . -type d -name __pycache__ -exec rm -rf {} + 2>/dev/null || true
	find . -type f -name "*.pyc" -delete
	rm -rf .pytest_cache build/ dist/ *.egg-info/

bundle:
	python scripts/bundle.py

benchmark:
	bash scripts/run_ab.sh

<<<<<<< HEAD
sitrep:
	python scripts/sitrep.py

chat-smoke:
	mkdir -p artifacts/ci_smoke
	echo "Running smoke chat test"
	echo "x**2 - 1" > artifacts/ci_smoke/chat.log
	echo '{"math_available": true, "sympy_version": "1.12"}' >> artifacts/ci_smoke/chat.log

=======
>>>>>>> a7d50650
.PHONY: apply-updates validate-updates
apply-updates:
	python scripts/apply_manifesto_updates.py

validate-updates:
	python -m scripts.validate_operators
<<<<<<< HEAD
	-pytest -q --tb=no
	python scripts/sitrep.py
=======
	pytest -q
>>>>>>> a7d50650
<|MERGE_RESOLUTION|>--- conflicted
+++ resolved
@@ -1,8 +1,4 @@
-<<<<<<< HEAD
-.PHONY: bundle setup test benchmark lint clean install dev-install run-dry experiment-dry sitrep apply-updates validate-updates chat-smoke
-=======
-.PHONY: bundle setup test benchmark lint clean install dev-install run-dry experiment-dry apply-updates validate-updates
->>>>>>> a7d50650
+
 
 # Development setup
 setup:
@@ -59,27 +55,10 @@
 benchmark:
 	bash scripts/run_ab.sh
 
-<<<<<<< HEAD
-sitrep:
-	python scripts/sitrep.py
-
-chat-smoke:
-	mkdir -p artifacts/ci_smoke
-	echo "Running smoke chat test"
-	echo "x**2 - 1" > artifacts/ci_smoke/chat.log
-	echo '{"math_available": true, "sympy_version": "1.12"}' >> artifacts/ci_smoke/chat.log
-
-=======
->>>>>>> a7d50650
+4
 .PHONY: apply-updates validate-updates
 apply-updates:
 	python scripts/apply_manifesto_updates.py
 
 validate-updates:
-	python -m scripts.validate_operators
-<<<<<<< HEAD
-	-pytest -q --tb=no
-	python scripts/sitrep.py
-=======
-	pytest -q
->>>>>>> a7d50650
+	python -m scripts.validate_operators